import operator
from contextlib import contextmanager
from typing import Generator, cast, List, Iterable
from dataclasses import dataclass

from geometry.point import TuplePoint
from skillbridge import current_workspace
from skillbridge.client.hints import SkillTuple
from skillbridge.client.objects import RemoteObject

from geometry import Point, Number, Rect
from geometry.translate import CanTranslate

from rodlayout.hints import BoundingBox
from .handle import python_skill_handle
from .transform import Transform

TupleVector = TuplePoint


@dataclass(frozen=True)
class _AlignHandle:
    _shape: 'Figure'
    _pr: bool
    _handle: str

    def __getattr__(self, handle: str) -> '_AlignHandle':
        return _AlignHandle(self._shape, self._pr, python_skill_handle[handle])

    def align(
        self, sep: TupleVector = (0, 0), maintain: bool = False, **handle: '_AlignHandle'
    ) -> 'FigureCollection':
        assert len(handle) == 1, "Exactly 1 align handle expected."
        key, ref = handle.popitem()
        assert ref._handle, "Need a handle name for the reference object."
        try:
            align_handle = python_skill_handle[key]
        except KeyError:
            raise ValueError(f"There is no handle named {key!r}.") from None
        return self._do_align(align_handle=align_handle, ref=ref, sep=sep, maintain=maintain)

    def _do_align(
        self, align_handle: str, ref: '_AlignHandle', sep: TupleVector, maintain: bool
    ) -> 'FigureCollection':
        if maintain:
            raise ValueError("Cannot maintain alignment when figure has no rod representation.")
        cell_view = self._shape.cell_view
        with ghost_shape(cell_view, self._shape, self._pr) as align_rod:
            with ghost_shape(cell_view, ref._shape, ref._pr) as ref_rod:
                current_workspace.rod.align(
                    align_obj=align_rod,
                    align_handle=align_handle,
                    ref_obj=ref_rod,
                    ref_handle=ref._handle,
                    maintain=False,
                    x_sep=sep[0],
                    y_sep=sep[1],
                )
        return FigureCollection([self._shape, ref._shape], cell_view)


<<<<<<< HEAD
@dataclass(frozen=True)
class _RodAlignHandle(_AlignHandle):
    def _do_align(
        self, align_handle: str, ref: '_AlignHandle', sep: TupleVector, maintain: bool
    ) -> 'FigureCollection':
        if maintain and not isinstance(ref._shape, RodShape):
            raise ValueError(
                "Cannot maintain alignment when ref objects has no rod representation."
            )
        if maintain and (self._pr or ref._pr):
            raise ValueError("Cannot maintain alignment for pr boundary.")

        if (
            not isinstance(ref._shape, RodShape)
            or not isinstance(self._shape, RodShape)
            or self._pr
            or ref._pr
        ):
            return super()._do_align(align_handle, ref, sep, maintain)

        current_workspace.rod.align(
            align_obj=self._shape.rod,
            align_handle=align_handle,
            ref_obj=ref._shape.rod,
            ref_handle=ref._handle,
            maintain=maintain,
            x_sep=sep[0],
            y_sep=sep[1],
        )
        return FigureCollection([self._shape, ref._shape], self._shape.cell_view)


class Figure:
    """
    A proxy to an existing figure in virtuoso
    or a wrapper for concepts not supported natively.
    E.g. a loose collection of figures.
    """

    @property
    def cell_view(self) -> RemoteObject:
        """
        Each figure exists in one specific cell view.
        :return: Cell view of this figure.
        """
        raise NotImplementedError

    def __getattr__(self, handle: str) -> _AlignHandle:
        return _AlignHandle(self, False, python_skill_handle[handle])

    @property
    def b_box(self) -> _AlignHandle:
        return _AlignHandle(self, False, '')

    @property
    def skill_b_box(self) -> BoundingBox:
        """
        :return: Bounding box for this figure.
        """
        raise NotImplementedError

    @property
    def skill_pr_boundary(self) -> BoundingBox:
        """

        """
        raise NotImplementedError

    def get_db_ids(self) -> Iterable[RemoteObject]:
        """
        :return: Flat list of all database instance ids contained in this figure.
        """
        raise NotImplementedError


@dataclass(frozen=True)
class FigureCollection(Figure):
    """
    Represents a collection of figures in Virtuoso.

    This class has no direct representation in Virtuoso and can thus not be identified by a single
    database id and the like.

    The purpose of ``FigureCollection`` is to allow an align on multiple objects,
    which is not natively supported by skill.
    """

    @property
    def skill_pr_boundary(self) -> BoundingBox:
        raise NotImplementedError("Figure collection does not have a pr boundary.")

    elements: List[Figure]
    _cell_view: RemoteObject

    @property
    def cell_view(self) -> RemoteObject:
        return self._cell_view

    @property
    def skill_b_box(self) -> BoundingBox:
        """
        :return: Bounding box drawn by all instances contained in this group.
                 Determined by b_box value of figure group.
        """
        group_id = current_workspace.db.create_fig_group(
            self.cell_view, None, False, cast(SkillTuple, (0, 0)), Transform.identity.value,
        )
        for inst_id in self.get_db_ids():
            current_workspace.db.add_fig_to_fig_group(group_id, inst_id)
        b_box = cast(RemoteObject, group_id).b_box
        current_workspace.db.delete_object(group_id)
        return cast(BoundingBox, b_box)

    def get_db_ids(self) -> Generator[RemoteObject, None, None]:
        """
        :return: All database ids contained in ``elements``.
        """
        for element in self.elements:
            yield from element.get_db_ids()


@dataclass(frozen=True)
class DbShape(Figure):
=======
@dataclass
class DbShape(CanTranslate):
>>>>>>> bc726332
    """
    A proxy to an existing shape in Virtuoso.

    The shape only consists of a db object without a rod object.
    E.g. figure groups will be represented as a ``DbShape``
    """

    db: RemoteObject

    @property
    def skill_b_box(self) -> BoundingBox:
        return cast(BoundingBox, self.db.b_box)

    @property
    def skill_pr_boundary(self) -> BoundingBox:
        raise NotImplementedError("Db Shape does not have a pr boundary.")

    @property
    def cell_view(self) -> RemoteObject:
        return cast(RemoteObject, self.db.cell_view)

    def __str__(self) -> str:
        return f"{self.db.obj_type}@{self.db.skill_id}"

    def __repr__(self) -> str:
        return self.__str__()

    def move(self, offset: Point) -> None:
        """
        Move the db object relative by a given offset

        This actually moves the object in virtuoso
        """
        transform = cast(SkillTuple, (offset, Transform.identity.value))
        current_workspace.db.move_fig(self.db, self.db.cell_view, transform)

    def delete(self, children: bool = True, redraw: bool = False) -> None:
        """
        Delete the db object.

        Setting ``children`` to ``True`` will also delete the child shapes if this
        is a figure group.

        Setting ``redraw`` to ``True`` will refresh the view in Virtuoso

        .. warning ::

            After you deleted an object you should discard the python variable, too,
            because the underlying db object is not valid anymore.

        """
        if children:
            for fig in self.db.figs or ():
                DbShape(fig).delete(children=True, redraw=False)
        current_workspace.db.delete_object(self.db)
        if redraw:
            current_workspace.hi.redraw()

    @property
    def valid(self) -> bool:
        """
        Check if the db object is still valid and was not deleted.
        """
        return cast(bool, current_workspace.db.valid_p(self.db))

    def _copy_figure(
        self, cell_view: RemoteObject, translate: Point, transform: Transform
    ) -> RemoteObject:
        translate_transform = cast(SkillTuple, (translate, transform))
        db = current_workspace.db.copy_fig(self.db, cell_view, translate_transform)

        return cast(RemoteObject, db)

    def copy(
        self, translate: Point = Point(0, 0), transform: Transform = Transform.identity
    ) -> 'DbShape':
        """
        Copy the dbShape and translate, transform the copy.
        """
        return DbShape(self._copy_figure(self.db.cell_view, translate, transform))

    def children(self) -> Generator['RodShape', None, None]:
        """
        Get all RodShapes within a Group and its hierarchy
        """
        for fig in self.db.figs:
            if fig.obj_type == 'figGroup':
                yield from DbShape(fig).children()
            else:
                rod = current_workspace.rod.get_obj(fig)
                yield RodShape.from_rod(cast(RemoteObject, rod))

<<<<<<< HEAD
    def get_db_ids(self) -> List[RemoteObject]:
        """
        :return: Database id for this shape.
        """
        return [self.db]
=======
    @property
    def _bbox(self) -> Rect:
        (left, bottom), (right, top) = self.db.b_box
        return Rect.from_edges(left, right, bottom, top)

    @property
    def xy(self) -> Point:
        """
        The center of the bounding box of the db object

        Assigning the property will translate the object
        such that the new center of its bounding box is at the
        given point
        """
        return self._bbox.xy  # type: ignore

    @xy.setter
    def xy(self, new_point: Point) -> None:
        offset = new_point - self.xy
        self.move(offset)

    @property  # type: ignore
    def x(self) -> Number:  # type: ignore
        """
        The x coordinate of the center of the bounding box of the db object

        Assigning the property will translate the object horizontally
        such that the new x coordinate and the given x coordinate match
        """
        return self._bbox.x

    @x.setter
    def x(self, new_x: Number) -> None:
        offset = Point(new_x - self.x, 0)
        self.move(offset)

    @property  # type: ignore
    def y(self) -> Number:  # type: ignore
        """
        The y coordinate of the center of the bounding box of the db object

        Assigning the property will translate the object vertically
        such that the new y coordinate and the given y coordinate match
        """
        return self._bbox.y

    @y.setter
    def y(self, new_y: Number) -> None:
        offset = Point(0, new_y - self.y)
        self.move(offset)

    @property
    def width(self) -> Number:  # type: ignore
        """
        The width of the bounding box of the db object
        """
        return self._bbox.width

    @property
    def height(self) -> Number:  # type: ignore
        """
        The height of the bounding box of the db object
        """
        return self._bbox.height
>>>>>>> bc726332


@dataclass
class RodShape(DbShape):
    """
    A proxy to an existing shape in Virtuoso with a rod object.

    This proxy also contains the rod object which allows aligning and other features.
    E.g. rectangles and paths will be represented as a ``RodShape``
    """

    # db: RemoteObject
    rod: RemoteObject

    def __getattr__(self, handle: str) -> _RodAlignHandle:
        return _RodAlignHandle(self, False, python_skill_handle[handle])

    @property
    def skill_pr_boundary(self) -> BoundingBox:
        raise NotImplementedError("Rod Shape has no pr boundary.")

    @property
    def b_box(self) -> _RodAlignHandle:
        return _RodAlignHandle(self, False, '')

    @classmethod
    def from_rod(cls, rod: RemoteObject) -> 'RodShape':
        """
        Create a rod proxy from an existing rod object in virtuoso.
        """
        return RodShape(rod.db_id, rod)

    def copy(
        self, translate: Point = Point(0, 0), transform: Transform = Transform.identity
    ) -> 'RodShape':
        """
        Copy the RodShape and translate, transform the copy.
        """
        db = self._copy_figure(self.rod.cv_id, translate, transform)
        rod = current_workspace.rod.name_shape(shape_id=db)

        return RodShape(db, cast(RemoteObject, rod))


@dataclass(frozen=True)
class Instance(RodShape):
    """
    A proxy to an existing instance.
    """

    @classmethod
    def from_name(cls, cell_view: RemoteObject, name: str) -> 'Instance':
        db = cast(RemoteObject, current_workspace.db.find_any_inst_by_name(cell_view, name))
        assert db is not None
        rod = cast(RemoteObject, current_workspace.rod.get_obj(db))
        assert rod is not None

        return Instance(db, rod)

    @property
    def pr_boundary(self) -> _AlignHandle:
        return _AlignHandle(self, True, '')

    @property
    def skill_pr_boundary(self) -> BoundingBox:
        cv_rel_pr_box = self.db.master.pr_boundary.b_box

        inst_rel_pr_box = [
            list(map(operator.sub, p, self.db.master.b_box[0])) for p in cv_rel_pr_box
        ]
        abs_pr_box = [list(map(operator.add, p, self.db.b_box[0])) for p in inst_rel_pr_box]

        return cast(BoundingBox, abs_pr_box)

    def get_db_ids(self) -> List[RemoteObject]:
        return [self.db]


@contextmanager
def ghost_shape(
    cell_view: RemoteObject, figure: Figure, pr: bool
) -> Generator[RemoteObject, None, None]:
    """
    Allows for any ``Figure`` to be handled like a rod object.
    All instances are grouped along with a new rod shape, specified by the figure bounding box.
    The figure may than be aligned on this rod shape.
    """
    b_box = figure.skill_pr_boundary if pr else figure.skill_b_box
    rod_shape = cast(
        RemoteObject,
        current_workspace.rod.create_rect(
            layer="M1", cv_id=cell_view, b_box=cast(SkillTuple, b_box)
        ),
    )
    group_id = current_workspace.db.create_fig_group(
        cell_view, None, False, cast(SkillTuple, (0, 0)), Transform.identity.value
    )
    current_workspace.db.add_fig_to_fig_group(group_id, rod_shape.db_id)
    for inst_id in figure.get_db_ids():
        current_workspace.db.add_fig_to_fig_group(group_id, inst_id)

    try:
        yield rod_shape

    finally:
        current_workspace.db.delete_object(group_id)
        current_workspace.db.delete_object(rod_shape.db_id)<|MERGE_RESOLUTION|>--- conflicted
+++ resolved
@@ -59,7 +59,6 @@
         return FigureCollection([self._shape, ref._shape], cell_view)
 
 
-<<<<<<< HEAD
 @dataclass(frozen=True)
 class _RodAlignHandle(_AlignHandle):
     def _do_align(
@@ -181,12 +180,8 @@
             yield from element.get_db_ids()
 
 
-@dataclass(frozen=True)
-class DbShape(Figure):
-=======
 @dataclass
-class DbShape(CanTranslate):
->>>>>>> bc726332
+class DbShape(Figure, CanTranslate):
     """
     A proxy to an existing shape in Virtuoso.
 
@@ -279,13 +274,6 @@
                 rod = current_workspace.rod.get_obj(fig)
                 yield RodShape.from_rod(cast(RemoteObject, rod))
 
-<<<<<<< HEAD
-    def get_db_ids(self) -> List[RemoteObject]:
-        """
-        :return: Database id for this shape.
-        """
-        return [self.db]
-=======
     @property
     def _bbox(self) -> Rect:
         (left, bottom), (right, top) = self.db.b_box
@@ -350,7 +338,12 @@
         The height of the bounding box of the db object
         """
         return self._bbox.height
->>>>>>> bc726332
+
+    def get_db_ids(self) -> List[RemoteObject]:
+        """
+        :return: Database id for this shape.
+        """
+        return [self.db]
 
 
 @dataclass
@@ -395,7 +388,7 @@
         return RodShape(db, cast(RemoteObject, rod))
 
 
-@dataclass(frozen=True)
+@dataclass
 class Instance(RodShape):
     """
     A proxy to an existing instance.
